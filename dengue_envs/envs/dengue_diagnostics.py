# Basic packages
import copy
import os
import time

import numpy as np
import pandas as pd
from typing import List, Dict, Tuple, Union, Optional

# Import simulation tools
import gymnasium as gym
import pygame

from dengue_envs.data.generator import World
from dengue_envs.viz import lineplot
from gymnasium import spaces


class DengueDiagnosticsEnv(gym.Env):
    metadata = {"render_modes": ["human", "console"], "render_fps": 1}

    def __init__(
            self,
            size: int = 400,
            episize: int = 150,
            epilength: int = 60,
            dengue_center=(100, 100),
            chik_center=(300, 300),
            dengue_radius=90,
            chik_radius=90,
            clinical_specificity=0.7,
            clinical_sensitivity=0.7,
            render_mode=None,
    ):
        """

        Args:
            size: Size of the world
            episize: total number of cases in the epidemic
            epilength: length of the epidemic in days
            dengue_center: center of the dengue outbreak
            chik_center: center of the chikungunya outbreak
            dengue_radius: radius of the dengue outbreak
            chik_radius: radius of the chikungunya outbreak
            clinical_specificity: specificity of the clinical diagnosis
            render_mode: render mode
        """
        self.t = 1  # timestep

        self.size = size
        self.episize = episize
        self.epilength = epilength
        self.dengue_center = dengue_center
        self.chik_center = chik_center
        self.dengue_radius = dengue_radius
        self.chik_radius = chik_radius
        self.clinical_specificity = clinical_specificity
        self.clinical_sensitivity = clinical_sensitivity

        self.world = World(
            self.size,
            self.episize,
            self.epilength,
            self.dengue_center,
            self.chik_center,
            self.dengue_radius,
            self.chik_radius,
        )

        # Observations are dictionaries as defined below.
        # Data are represented as sequences of cases.
        self.observation_space = spaces.Dict(
            {
                "clinical_diagnostic": spaces.Sequence(
                    spaces.Tuple(
                        (
                            spaces.Discrete(self.world.num_cols),  # x coordinate
                            spaces.Discrete(self.world.num_rows),  # y coordinate
                            spaces.Discrete(3),  # Diagnostic: 0: dengue, 1: chik, 2: other
                        )
                    )
                ),  # Clinical diagnosis: 0: dengue, 1: chik, 2: other
                "testd": spaces.Sequence(
                    spaces.Tuple(
                        (
                            spaces.Discrete(self.episize),  # case id
                            spaces.Discrete(4)
                            # Dengue testing status: 0: not tested, 1: negative, 2: positive, 3: inconclusive
                        )
                    )
                ),
                "testc": spaces.Sequence(
                    spaces.Tuple((
                        spaces.Discrete(self.episize),  # case id
                        spaces.Discrete(4)
                        # Chikungunya testing status: 0: not tested, 1: negative, 2: positive, 3: inconclusive
                    ))
                ),
                "epiconf": spaces.Sequence(
                    spaces.Tuple(
                        (
                            spaces.Discrete(self.episize),  # case id
                            spaces.Discrete(2)  # Epidemiological confirmation: 0: no, 1: yes
                        )
                    )
                ),
                "tnot": spaces.Sequence(
                    spaces.Tuple(
                        (
                            spaces.Discrete(self.episize),  # case id
                            spaces.Discrete(self.epilength)  # Day of the clinical diagnosis
                        )
                    )
                ),
            }
        )

        # We have 6 actions, corresponding to "test for dengue", "test for chik", "epi confirm", "Do nothing", confirm, discard
        self.actions = ["testd", "testc", "epiconf", "nothing", "confirm", "discard"]
        self.action_space = spaces.Sequence(
            spaces.Tuple((spaces.Discrete(2*episize), spaces.Discrete(len(self.actions))))  #case id, action
        )
        self.costs = np.array([1, 1, 1, 0.0, 0.5, 0.5])

        self.real_cases = self.world.casedf.copy()
        # The lists below will be populated by the step() method, as the cases are being "generated"
        self.cases: pd.DataFrame = self.world.get_series_up_to_t(self.t)  # True cases
        self.obs_cases = self._apply_clinical_uncertainty()  # Observed cases (after applying uncertainty)
        self.cases_t = self.obs_cases[self.obs_cases.t == self.t]  # Cases at time t
        self.cases_t = tuple((c.x, c.y, c.disease) for c in self.cases_t.itertuples())

        self.testd = []
        self.testc = []
        self.epiconf = []
        self.final = []

        self.tcase = []
        self.rewards = []
        self.total_reward = 0
        self.accuracy = []


        # cumulative map of cases up to self.t
        self.dmap, self.cmap = self.world.get_maps_up_to_t(self.t)

        self.obs = {"testd": 0, "testc": 1, "epiconf": 2, "tnot": 3, "nothing": 4, "confirm": 5, "discard": 6,
                    "clinical_diagnostic": 7}

        assert render_mode is None or render_mode in self.metadata["render_modes"]
        self.render_mode = render_mode
        self.clock = None  # self.metadata["render_fps"]
        # Initialize rendering
        if self.render_mode is not None:
            self._render_init(mode=self.render_mode)

        self.individual_rewards = [[0]]

    def seed(self, seed: Optional[int] = None) -> List[int]:
        """
        Seed the environment
        Args:
            seed: Seed value

        Returns:
            List of seeds
        """
        self.np_random, seed = gym.utils.seeding.np_random(seed)
        return [seed]

    def get_case_id(self, case):
        x = case[0]
        y = case[1]
        return self.real_cases[(self.real_cases.x == x) & (self.real_cases.y == y)].index[0]

    def get_case_xy(self, case_id):
        return self.real_cases.loc[case_id, ["x", "y"]].values

    def _render_init(self, mode="human"):
        """
        Initialize rendering
        """
        if mode == "console":
            return
        pygame.init()
        pygame.display.init()

        # Setting display size
        self.scaling_factor = 800 / self.world.size  # Scaling factor for the display
        self.screen = pygame.display.set_mode(
            size=(800, 800),
            depth=32,
            flags=pygame.SCALED,
        )
        self.world_surface = pygame.Surface((self.world.size, self.world.size))
        self.world_surface.set_colorkey((0, 0, 0))
        self.dengue_group = CaseGroup("dengue", self.scaling_factor)
        self.chik_group = CaseGroup("chik", self.scaling_factor)
        self.all_tests = CaseGroup("all", self.scaling_factor)

        self.plot_surface1 = pygame.Surface((400, 300))
        self.plot_surface2 = pygame.Surface((400, 300))

        if self.clock is None and self.render_mode == "human":
            self.clock = pygame.time.Clock()

    def _get_obs(self):
        """
        Returns the current observation.
        """
        return {
            "clinical_diagnostic": tuple((c.x, c.y, c.disease) for c in self.obs_cases.itertuples()),
            "testd": tuple((c.Index, c.testd) for c in self.obs_cases.itertuples()),
            "testc": tuple((c.Index, c.testc) for c in self.obs_cases.itertuples()),
            "epiconf": tuple((c.Index, c.epiconf) for c in self.obs_cases.itertuples()),
            "tnot": tuple((c.Index, c.t) for c in self.obs_cases.itertuples()),
        }

    def _apply_clinical_uncertainty(self):
        """
        Apply clinical uncertainty to the observations: Observations are subject to misdiagnosis based on the clinical specificity
        and sensitivity of the clinical assessment.
        returns: A dataframe of observed cases
        """
        obs_case_df = copy.deepcopy(self.cases)  # Copy of the true cases
        for case in obs_case_df.iterrows():
            if self.np_random.uniform() > self.clinical_sensitivity:
                case[1].disease = 2  # Other disease
                continue
            if case[1].disease == 0:
                if (
                        self.np_random.uniform() > self.clinical_specificity
                ):  # Misdiagnosed as chik
                    case[1].disease = 1
            elif case[1].disease == 1:
                if (
                        self.np_random.uniform() > self.clinical_specificity
                ):  # Misdiagnosed as dengue
                    case[1].disease = 0

        return obs_case_df

    def _calc_reward(self, true, estimated, action):
        """
        Calculate the reward based on the true count and the actions taken
        """

        rewards = []

        if len(estimated) == 0:
            return 0

        # true_numdengue = len([c for c in true if c["disease"] == 0])
        # estimated_numdengue = len([c for c in estimated if c[2] == 0])
        # true_chik = len([c for c in true if c["disease"] == 1])
        # estimated_chik = len([c for c in estimated if c[2] == 1])
        #
        # # Mean absolute percentage error
        # mape = np.abs(true_numdengue + true_chik - estimated_numdengue - estimated_chik) / max(1, true_numdengue + true_chik)
        # accuracy_reward = 1 if mape < 0.15 else 0
        # reward = accuracy_reward * 10
        # for a in action:
        #     is_dengue = a[1] == 0
        #     is_true_dengue = self.real_cases.loc[int(a[0]), "disease"] == 0
        #     is_chik = a[1] == 1
        #     is_true_chik = self.real_cases.loc[int(a[0]), "disease"] == 1
        #     if (a[1] == 0 and self.real_cases.loc[int(a[0]), "disease"] == 0) or (a[1] == 1 and self.real_cases.loc[int(a[0]), "disease"] == 1):
        #         r = 1 + mape - self.costs[a[-1]]
        #     else:
        #         r = -1 + mape - self.costs[a[-1]]
        #     reward -= - self.costs[a[-1]]
        #
        #     if a[1] == 0 and self.real_cases.loc[int(a[0]), "disease"] == 0:
        #         r = 1 - self.costs[a[1]]
        #         reward += r
        #     if a[1] == 1 and self.real_cases.loc[int(a[0]), "disease"] == 1:
        #         r = 1 - self.costs[a[1]]
        #         reward += r
        #     if a[1] == 2:
        #         r = 1 - self.costs[a[1]]
        #         reward += 1
        #     if a[1] == 4 and self.obs_cases.loc[int(a[0]), "disease"] == self.cases.loc[int(a[0]), "disease"]:
        #         reward += 1
        #     if a[1] == 5:
        #         reward -= 1

        accuracy_reward = 10* (self.accuracy[-1] > 0.85)
        reward = accuracy_reward - sum([self.costs[a[-1]] for a in action])


        self.total_reward += reward
        self.individual_rewards.append(reward)
        return reward

    def calc_accuracy(self, true, estimated):
        """
        Calculate the accuracy of the estimated cases
        """
<<<<<<< HEAD
        tpd = 0 # True positive dengue
        fpd = 0 # False positive dengue
        tnd = 0 # True negative dengue
        fnd = 0 # False negative dengue
        tpc = 0 # True positive chik
        fpc = 0 # False positive chik
        tnc = 0 # True negative chik
        fnc = 0     # False negative chik
=======

        tpd = 0  # True positive dengue
        fpd = 0  # False positive dengue
        tnd = 0  # True negative dengue
        fnd = 0  # False negative dengue
        tpc = 0  # True positive chik
        fpc = 0  # False positive chik
        tnc = 0  # True negative chik
        fnc = 0  # False negative chik
>>>>>>> a630815f
        for t, e in zip(true, estimated):
            if t['disease'] == 0:
                if e[2] == 0:
                    tpd += 1
                    tnc += 1
                else:
                    fnd += 1
                    fpc += 1
            if t['disease'] == 1:
                if e[2] == 1:
                    tpc += 1
                    tnd += 1
                else:
                    fnc += 1
                    fpd += 1

        # true_numdengue = len([c for c in true if c["disease"] == 0])
        # estimated_numdengue = len([c for c in estimated if c[2] == 0])
        # true_chik = len([c for c in true if c["disease"] == 1])
        # estimated_chik = len([c for c in estimated if c[2] == 1])

        accuracy_dengue = (tpd + tnd) / (tpd + tnd + fpd + fnd)
        accuracy_chik = (tpc + tnc) / (tpc + tnc + fpc + fnc)

        mean_accuracy = (accuracy_dengue + accuracy_chik) / 2

        # accuracy = (true_numdengue - estimated_numdengue) + (true_chik - estimated_chik) / len(true)
        self.accuracy.append(mean_accuracy)
        return mean_accuracy

    def _get_info(self):
        """
        Returns the current map of cases for each disease
        """

        return {
            "dengue_grid": self.dmap,
            "chik_grid": self.cmap,
        }

    def _dengue_lab_test(self, clinical_diag):
        """
        Returns the test result for a dengue case
        1: Negative
        2: Positive
        3: Inconclusive
        """
        if clinical_diag == 3:
            return 1
        if self.np_random.uniform() < 0.1:  # 90% sensitivity
            return 3  # Inconclusive
        if self.np_random.uniform() >= 0.9:  # 90% specificity
            return 1
        else:
            return 0 # Dengue positive

    def _chik_lab_test(self, clinical_diag):
        """
        Returns the test result for a chikungunya case
        1: Negative
        2: Positive
        3: Inconclusive
        """
        if clinical_diag == 3:
            return 1
        if self.np_random.uniform() < 0.1:  # 90% sensitivity
            return 3  # Inconclusive
        if self.np_random.uniform() >= 0.9:  # 90% specificity
            return 0
        else:
            return 1 # Chikungunya positive

    def _update_case_status(self, action, index, result):
        if action == 0:
            self.obs_cases.loc[index, "testd"] = result
        elif action == 1:
            self.obs_cases.loc[index, "testc"] = result
        elif action == 2:
            self.obs_cases.loc[index, "epiconf"] = result

    def _epi_confirm(self, case):
        """
        Returns the epidemiological confirmation for a case
        """
        if case[2] == 0:  # Dengue suspicion
            return 1 if self.map[case[0][0], case[0][1]] > 1 else 0
        else:
            return 1 if self.cmap[case[0][0], case[0][1]] > 1 else 0

    def reset(self, seed: int = None, options=None, reset_data: bool = False) -> Tuple[Dict, Dict]:
        """
        Resets the environment to the initial state
        Args:
            reset_data: If the world data is supposed to re-created as well. Default is False.

        Returns:

        """
        super().reset(seed=seed)
        if reset_data:  # Re-Creates the world if requested
            self.world = World(
                self.size,
                self.episize,
                self.epilength,
                self.dengue_center,
                self.chik_center,
                self.dengue_radius,
                self.chik_radius,
            )

        self.cases = self.world.get_series_up_to_t(self.t)
        self.obs_cases = self._apply_clinical_uncertainty()
        self.cases_t = self.obs_cases[self.obs_cases.t == self.t]
        self.cases_t = tuple((c.x, c.y, c.disease) for c in self.cases_t.itertuples())

        observation = self._get_obs()

        info = self._get_info()
        self.rewards=[]
        self.accuracy = []
        self.t = 1

        return observation, info

    def get_individual_rewards_at_t(self, t):
        """
        Get the individual rewards at time t
        """
        return self.individual_rewards[t]


    def step(self, action):
        """
        Apply the actions for every case at the current timestep (t)
        and the returns the observation(state at t+1), reward, termination status and info
         ["testd", "testc", "epiconf", "tnot", "nothing", "confirm", "discard"]
        action: [list of decisions (2-tuples) for all current cases]: 0: test for dengue, 1: test for chik, 2: epi confirm, 3: Does nothing, 4: Confirm, 5: Discard
        """
        if not self.action_space.contains(action):
            raise ValueError(f"Invalid action {action} for {self.action_space}")
        # get the current true state
        self.cases = self.world.get_series_up_to_t(self.t)
        self.obs_cases = self._apply_clinical_uncertainty()
        self.cases_t = self.cases[self.cases.t == self.t]
        self.cases_t = tuple((c.x, c.y, c.disease) for c in self.cases_t.itertuples())
        observation = self._get_obs()

        # apply the actions
        for a, o in zip(action, observation):
            if a[1] == 0:  # Dengue test
                self.testd.append((a[0], self._dengue_lab_test(a)))
                self._update_case_status(0, a[0], self._dengue_lab_test(a))
            elif self.obs[o] == 1:  # Chik test
                self.testc.append((a[0], self._chik_lab_test(a)))
                self._update_case_status(1, a[0], self._chik_lab_test(a))
            elif self.obs[o] == 2:  # Epi confirm
                pass
                # self.epiconf.append(self._epi_confirm(a))
                # self.tcase.append(
                #     [
                #         self.t,
                #         0
                #         if not observation["clinical_diagnostic"]
                #         else observation["clinical_diagnostic"][-1],
                #     ]
                # )
            elif self.obs[o] == 3:  # Do nothing
                pass
            elif self.obs[o] == 4:  # Confirm
                self.final.append(1)
            elif self.obs[o] == 5:  # Discard
                self.final.append(0)

<<<<<<< HEAD
        self.accuracy.append(
            self.calc_accuracy(self.cases.to_dict(orient="records"), observation["clinical_diagnostic"]))
        if self.render_mode == "human":
            self.update_sprites(action)
=======
        self.calc_accuracy(self.cases.to_dict(orient="records"), observation["clinical_diagnostic"])

        self.accuracy_plot = lineplot(
            range(1, self.t + 1), self.accuracy, "Step", "Accuracy", "Accuracy", "plot2"
        )

        self.update_sprites(action) if self.render_mode == "human" else None
>>>>>>> a630815f

        # An episode is done if timestep is greter than 120
        terminated = self.t >= self.epilength + 60
        reward = self._calc_reward(
            self.cases.to_dict(orient="records"),
            observation["clinical_diagnostic"],
            action,
        )

        print(f"Reward: {reward} \t Total Reward: {self.total_reward}", end="\r")
        self.rewards.append(self.total_reward)
        self.total_reward_plot = lineplot(
            range(1, self.t + 1), self.rewards, "Step", "Total Reward", "Total Reward", "plot1"
        )

        if self.render_mode == "human":
            self.render()
            self.plot_surface1.blit(
                pygame.transform.scale(
                    pygame.image.load(self.total_reward_plot, "PNG"), self.plot_surface1.get_rect().size
                ),
                (0, 0),
            )

            self.plot_surface2.blit(
                pygame.transform.scale(
                    pygame.image.load(self.accuracy_plot, "PNG"), self.plot_surface2.get_rect().size
                ),
                (0, 0),
            )

        # Update the timestep
        self.t += 1
        self.dmap, self.cmap = self.world.get_maps_up_to_t(self.t)
        self.cases = self.world.get_series_up_to_t(self.t)
        self.obs_cases = self._apply_clinical_uncertainty()
        # get the next observation
        observation = self._get_obs()
        info = self._get_info()
        return observation, reward, terminated, False, info

    def update_sprites(self, actions):
        # Update the sprites in the dengue group
        for sprite in self.dengue_group.sprites():
            for id, a in actions:
                if sprite.case_id == id:
                    sprite.mark_as_tested(int(a))

        for sprite in self.chik_group.sprites():
            for id, a in actions:
                if sprite.case_id == id:
                    sprite.mark_as_tested(int(a))

    def render(self):
        """
        Render the environment with a legend on the right side
        """
        self._create_sprites()
        self.dengue_group.draw(self.world_surface)
        self.chik_group.draw(self.world_surface)

        # Clear the screen
        self.screen.fill((255, 255, 255))

        number_font = pygame.font.SysFont(None, 32)
        timestep_display = number_font.render(
            f"Step {self.t}", True, (0, 0, 0), (255, 255, 255)
        )
        self.screen.blit(
            timestep_display,
            (int((self.screen.get_width() - timestep_display.get_width()) / 2), 0),
        )

        self.screen.blit(
            self.plot_surface1, (0, 500), special_flags=pygame.BLEND_ALPHA_SDL2
        )

        self.screen.blit(
            self.plot_surface2, (400, 500), special_flags=pygame.BLEND_ALPHA_SDL2
        )

        # Draw the world surface
        self.screen.blit(
            self.world_surface, (0, 0), special_flags=pygame.BLEND_ALPHA_SDL2
        )

        # Create the legend on the right side
        legend_x = self.screen.get_width() - 200  # X position of the legend (right side)
        legend_y = 120  # Y position of the first legend item
        legend_margin = 40  # Space between items in the legend

        # Define image mappings and their descriptions
        image_legend = [
            ("dengue_test.png", "Dengue Test"),
            ("chick_test.png", "Chik Test"),
            ("epi_test.png", "Inconclusive"),
            ("no_test.png", "No Test"),
            ("confirm_test.png", "Confirm"),
            ("discard_test.png", "Discard"),
        ]

        # Render the legend
        for image_file, description in image_legend:
            number_font_legend = pygame.font.SysFont(None, 18)

            # Load the image
            image = pygame.image.load(os.path.join(os.path.dirname(__file__), image_file)).convert_alpha()
            image= pygame.transform.scale(image, (10, 10))
            self.screen.blit(image, (legend_x, legend_y))

            # Render the description text
            legend_text = number_font_legend.render(description, True, (0, 0, 0))
            self.screen.blit(legend_text, (legend_x + 40, legend_y))

            # Move to the next item in the legend
            legend_y += legend_margin

        # Update the display
        pygame.display.update()

        # Control the frame rate
        self.clock.tick(10)

    def _create_sprites(self) -> object:
        """
        Create sprites for the cases, based on the contents of self.cases
        """
        for case in self.cases[self.cases.t == self.t].itertuples():
            disease = "dengue" if case.disease == 0 else "chik"
            clr = (0, 255, 0) if disease == "dengue" else (255, 0, 0)
            spr = CaseSprite(case.Index, case.x, case.y, case.t, disease, clr, 2, 1, self)
            if disease == "dengue":
                spr.add(self.dengue_group)
            else:
                spr.add(self.chik_group)


class CaseSprite(pygame.sprite.Sprite):
    def __init__(
            self,
            id: int,
            x: int,
            y: int,
            t: int,
            disease_name: str,
            color: tuple,
            size: int,
            scaling_factor: float,
            env: DengueDiagnosticsEnv,
    ):
        super().__init__()
        self.case_id = id
        self.image = pygame.Surface((size, size))
        self.position = (x, y)
        self.disease_name = disease_name
        self.image.fill(color)
        self.rect = self.image.get_rect()
        self.rect.center = (x * scaling_factor, y * scaling_factor)
        self.env = env  # And this line

    def mark_as_tested(self, status: int):
        """
        Mark the case as tested
        """
        if status == 0:  # dengue
            self.image = pygame.image.load(
                os.path.join(os.path.dirname(__file__),"dengue_test.png")).convert_alpha()
        elif status == 1:  # chik
            self.image = pygame.image.load(
                os.path.join(os.path.dirname(__file__),"chick_test.png")).convert_alpha()
        elif status == 2:  # inconclusive
            self.image = pygame.image.load(
                os.path.join(os.path.dirname(__file__),"epi_test.png")).convert_alpha()
        elif status == 3:
            self.image = pygame.image.load(
                os.path.join(os.path.dirname(__file__), "no_test.png")).convert_alpha()
        elif status == 4:
            self.image = pygame.image.load(
                os.path.join(os.path.dirname(__file__), "confirm_test.png")).convert_alpha()
        elif status == 5:
            self.image = pygame.image.load(
                os.path.join(os.path.dirname(__file__), "discard_test.png")).convert_alpha()
        self.rect = self.image.get_rect(center=self.rect.center)

    def update(self, *args, **kwargs):
        pass

class CaseGroup(pygame.sprite.RenderPlain):
    def __init__(self, name, scaling_factor):
        super().__init__()
        self.scaling_factor = scaling_factor
        self.name = name  # Name of the disease

    @property
    def cases(self):
        return self.sprites()

    def update(self, *args, **kwargs):
        pass


if __name__ == "__main__":
    # Test the environment
    total_time = 60
    env = DengueDiagnosticsEnv(epilength=total_time, size=500, render_mode="human")
    obs = env.reset()

    clock = pygame.time.Clock()

    for t in range(total_time):
        try:
            pygame.event.get()
            action = env.action_space.sample()  # Random action selection
            obs, reward, done, _, info = env.step(action)
            # print(env.get_individual_rewards_at_t(t))
            print(f"Step: {t}, Reward: {reward}, Done: {done}")

            env.render()
            clock.tick(10)
            # pygame.time.wait(60)
        except:
            pass
    pygame.quit()<|MERGE_RESOLUTION|>--- conflicted
+++ resolved
@@ -295,7 +295,6 @@
         """
         Calculate the accuracy of the estimated cases
         """
-<<<<<<< HEAD
         tpd = 0 # True positive dengue
         fpd = 0 # False positive dengue
         tnd = 0 # True negative dengue
@@ -304,7 +303,21 @@
         fpc = 0 # False positive chik
         tnc = 0 # True negative chik
         fnc = 0     # False negative chik
-=======
+        for t, e in zip(true, estimated):
+            if t['disease'] == 0:
+                if e[2] == 0:
+                    tpd += 1
+                    tnc += 1
+                else:
+                    fnd += 1
+                    fpc += 1
+            if t['disease'] == 1:
+                if e[2] == 1:
+                    tpc += 1
+                    tnd += 1
+                else:
+                    fnc += 1
+                    fpd += 1
 
         tpd = 0  # True positive dengue
         fpd = 0  # False positive dengue
@@ -314,7 +327,6 @@
         fpc = 0  # False positive chik
         tnc = 0  # True negative chik
         fnc = 0  # False negative chik
->>>>>>> a630815f
         for t, e in zip(true, estimated):
             if t['disease'] == 0:
                 if e[2] == 0:
@@ -488,20 +500,11 @@
             elif self.obs[o] == 5:  # Discard
                 self.final.append(0)
 
-<<<<<<< HEAD
-        self.accuracy.append(
-            self.calc_accuracy(self.cases.to_dict(orient="records"), observation["clinical_diagnostic"]))
-        if self.render_mode == "human":
-            self.update_sprites(action)
-=======
         self.calc_accuracy(self.cases.to_dict(orient="records"), observation["clinical_diagnostic"])
 
         self.accuracy_plot = lineplot(
             range(1, self.t + 1), self.accuracy, "Step", "Accuracy", "Accuracy", "plot2"
         )
-
-        self.update_sprites(action) if self.render_mode == "human" else None
->>>>>>> a630815f
 
         # An episode is done if timestep is greter than 120
         terminated = self.t >= self.epilength + 60
